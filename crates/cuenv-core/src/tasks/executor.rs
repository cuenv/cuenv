//! Task executor for running tasks with environment support and hermetic, input-addressed execution
//!
//! - Environment variable propagation
//! - Parallel and sequential execution
//! - Hermetic workdir populated from declared inputs (files/dirs/globs)
//! - Persistent task result cache keyed by inputs + command + env + cuenv version + platform

use super::{Task, TaskDefinition, TaskGraph, TaskGroup, Tasks};
use crate::cache::tasks as task_cache;
use crate::environment::Environment;
use crate::tasks::io::{InputResolver, collect_outputs, populate_hermetic_dir};
use crate::{Error, Result};
use async_recursion::async_recursion;
<<<<<<< HEAD
use std::collections::HashMap;
=======
use chrono::Utc;
use std::collections::{BTreeMap, HashMap, HashSet};
>>>>>>> 66fbea1f
use std::path::PathBuf;
use std::process::Stdio;
use std::sync::Arc;
use tokio::io::{AsyncBufReadExt, BufReader};
use tokio::process::Command;
use tokio::task::JoinSet;

/// Task execution result
#[derive(Debug, Clone)]
pub struct TaskResult {
    pub name: String,
    pub exit_code: Option<i32>,
    pub stdout: String,
    pub stderr: String,
    pub success: bool,
}

/// Task executor configuration
#[derive(Debug, Clone)]
pub struct ExecutorConfig {
    /// Whether to capture output (vs streaming to stdout/stderr)
    pub capture_output: bool,
    /// Maximum parallel tasks (0 = unlimited)
    pub max_parallel: usize,
    /// Environment variables to propagate (resolved via policies)
    pub environment: Environment,
<<<<<<< HEAD
    /// Optional working directory override (for hermetic execution)
    pub working_dir: Option<PathBuf>,
=======
    /// Project root for resolving inputs/outputs (env.cue root)
    pub project_root: PathBuf,
    /// Optional: materialize cached outputs on cache hit
    pub materialize_outputs: Option<PathBuf>,
    /// Optional: print cache path on hits/misses
    pub show_cache_path: bool,
>>>>>>> 66fbea1f
}

impl Default for ExecutorConfig {
    fn default() -> Self {
        Self {
            capture_output: false,
            max_parallel: 0,
            environment: Environment::new(),
<<<<<<< HEAD
            working_dir: None,
=======
            project_root: std::env::current_dir().unwrap_or_else(|_| PathBuf::from(".")),
            materialize_outputs: None,
            show_cache_path: false,
>>>>>>> 66fbea1f
        }
    }
}

/// Task executor
pub struct TaskExecutor {
    config: ExecutorConfig,
}

impl TaskExecutor {
    pub fn new(config: ExecutorConfig) -> Self {
        Self { config }
    }

    /// Execute a single task hermetically with caching
    pub async fn execute_task(&self, name: &str, task: &Task) -> Result<TaskResult> {
        // Resolve inputs relative to project root
        let span_inputs = tracing::info_span!("inputs.resolve", task = %name);
        let resolved_inputs = {
            let _g = span_inputs.enter();
            let resolver = InputResolver::new(&self.config.project_root);
            resolver.resolve(&task.inputs)?
        };

        // Build cache key envelope
        let inputs_summary: BTreeMap<String, String> = resolved_inputs.to_summary_map();
        // Ensure deterministic order is already guaranteed by BTreeMap
        let env_summary: BTreeMap<String, String> = self
            .config
            .environment
            .vars
            .iter()
            .map(|(k, v)| (k.clone(), v.clone()))
            .collect();
        let cuenv_version = env!("CARGO_PKG_VERSION").to_string();
        let platform = format!("{}-{}", std::env::consts::OS, std::env::consts::ARCH);
        let shell_json = serde_json::to_value(&task.shell).ok();

        let envelope = task_cache::CacheKeyEnvelope {
            inputs: inputs_summary.clone(),
            command: task.command.clone(),
            args: task.args.clone(),
            shell: shell_json,
            env: env_summary.clone(),
            cuenv_version: cuenv_version.clone(),
            platform: platform.clone(),
        };
        let (cache_key, envelope_json) = task_cache::compute_cache_key(&envelope)?;

        // Cache lookup
        let span_cache = tracing::info_span!("cache.lookup", task = %name, key = %cache_key);
        let cache_hit = {
            let _g = span_cache.enter();
            task_cache::lookup(&cache_key)
        };

        if let Some(hit) = cache_hit {
            tracing::info!(
                task = %name,
                key = %cache_key,
                path = %hit.path.display(),
                "Task {} cache hit: {}. Skipping execution.",
                name,
                cache_key
            );
            if self.config.show_cache_path {
                tracing::info!(cache_path = %hit.path.display(), "Cache path");
            }
            if let Some(dest) = &self.config.materialize_outputs {
                let count = task_cache::materialize_outputs(&cache_key, dest)?;
                tracing::info!(materialized = count, dest = %dest.display(), "Materialized cached outputs");
            }
            // On cache hit, surface cached logs so behavior matches a fresh
            // execution from the caller's perspective. We return them in the
            // TaskResult even if `capture_output` is false, allowing callers
            // (like the CLI) to print cached logs explicitly.
            let stdout_path = hit.path.join("logs").join("stdout.log");
            let stderr_path = hit.path.join("logs").join("stderr.log");
            let stdout = std::fs::read_to_string(&stdout_path).unwrap_or_default();
            let stderr = std::fs::read_to_string(&stderr_path).unwrap_or_default();
            // If logs are present, we can return immediately. If logs are
            // missing (older cache format), fall through to execute to
            // backfill logs for future hits.
            if !(stdout.is_empty() && stderr.is_empty()) {
                return Ok(TaskResult {
                    name: name.to_string(),
                    exit_code: Some(0),
                    stdout,
                    stderr,
                    success: true,
                });
            } else {
                tracing::info!(
                    task = %name,
                    key = %cache_key,
                    "Cache entry lacks logs; executing to backfill logs"
                );
            }
        }

        tracing::info!(
            task = %name,
            key = %cache_key,
            "Task {} executing hermetically… key {}",
            name,
            cache_key
        );

        let hermetic_root = create_hermetic_dir(name, &cache_key)?;
        if self.config.show_cache_path {
            tracing::info!(hermetic_root = %hermetic_root.display(), "Hermetic working directory");
        }

        // Seed working directory with inputs
        let span_populate =
            tracing::info_span!("inputs.populate", files = resolved_inputs.files.len());
        {
            let _g = span_populate.enter();
            populate_hermetic_dir(&resolved_inputs, &hermetic_root)?;
        }

        // Initial snapshot to detect undeclared writes
        let initial_hashes: BTreeMap<String, String> = inputs_summary.clone();

        // Build command
        let mut cmd = if let Some(shell) = &task.shell {
            if shell.command.is_some() && shell.flag.is_some() {
                let shell_command = shell.command.as_ref().unwrap();
                let shell_flag = shell.flag.as_ref().unwrap();
                let mut cmd = Command::new(shell_command);
                cmd.arg(shell_flag);
                if task.args.is_empty() {
                    cmd.arg(&task.command);
                } else {
                    let full_command = if task.command.is_empty() {
                        task.args.join(" ")
                    } else {
                        format!("{} {}", task.command, task.args.join(" "))
                    };
                    cmd.arg(full_command);
                }
                cmd
            } else {
                let mut cmd = Command::new(&task.command);
                for arg in &task.args {
                    cmd.arg(arg);
                }
                cmd
            }
        } else {
            let mut cmd = Command::new(&task.command);
            for arg in &task.args {
                cmd.arg(arg);
            }
            cmd
        };

<<<<<<< HEAD
        // Set working directory override if provided
        if let Some(dir) = &self.config.working_dir {
            cmd.current_dir(dir);
        }

        // Set environment variables
=======
        // Set environment variables (resolved + system), set CWD
>>>>>>> 66fbea1f
        let env_vars = self.config.environment.merge_with_system();
        for (k, v) in env_vars {
            cmd.env(k, v);
        }
        cmd.current_dir(&hermetic_root);

        // Configure output: always capture to ensure consistent behavior on
        // cache hits and allow callers to decide what to print.
        cmd.stdout(Stdio::piped());
        cmd.stderr(Stdio::piped());

        let start = std::time::Instant::now();
        let mut child = cmd
            .spawn()
            .map_err(|e| Error::configuration(format!("Failed to spawn task '{}': {}", name, e)))?;

        let stdout_handle = child.stdout.take();
        let stderr_handle = child.stderr.take();

        let stdout_task = async {
            if let Some(stdout) = stdout_handle {
                let reader = BufReader::new(stdout);
                let mut lines = reader.lines();
                let mut stdout_lines = Vec::new();
                while let Ok(Some(line)) = lines.next_line().await {
                    stdout_lines.push(line);
                }
                stdout_lines.join("\n")
            } else {
                String::new()
            }
        };

        let stderr_task = async {
            if let Some(stderr) = stderr_handle {
                let reader = BufReader::new(stderr);
                let mut lines = reader.lines();
                let mut stderr_lines = Vec::new();
                while let Ok(Some(line)) = lines.next_line().await {
                    stderr_lines.push(line);
                }
                stderr_lines.join("\n")
            } else {
                String::new()
            }
        };

        let (stdout, stderr) = tokio::join!(stdout_task, stderr_task);

        let status = child.wait().await.map_err(|e| {
            Error::configuration(format!("Failed to wait for task '{}': {}", name, e))
        })?;
        let duration = start.elapsed();

        let exit_code = status.code().unwrap_or(1);
        let success = status.success();
        if !success {
            tracing::warn!(task = %name, exit = exit_code, "Task failed");
        } else {
            tracing::info!(task = %name, "Task completed successfully");
        }

        // Collect declared outputs and warn on undeclared writes
        let outputs = collect_outputs(&hermetic_root, &task.outputs)?;
        let outputs_set: HashSet<PathBuf> = outputs.iter().cloned().collect();
        let mut output_index: Vec<task_cache::OutputIndexEntry> = Vec::new();

        // Stage outputs into a temp dir for cache persistence
        let outputs_stage = std::env::temp_dir().join(format!("cuenv-outputs-{}", cache_key));
        if outputs_stage.exists() {
            let _ = std::fs::remove_dir_all(&outputs_stage);
        }
        std::fs::create_dir_all(&outputs_stage).ok();

        for rel in &outputs {
            let src = hermetic_root.join(rel);
            // Intentionally avoid `let`-chains here to preserve readability
            // and to align with review guidance; allow clippy's collapsible-if.
            #[allow(clippy::collapsible_if)]
            if let Ok(meta) = std::fs::metadata(&src) {
                if meta.is_file() {
                    let dst = outputs_stage.join(rel);
                    if let Some(parent) = dst.parent() {
                        let _ = std::fs::create_dir_all(parent);
                    }
                    let _ = std::fs::copy(&src, &dst);
                    let (sha, _size) = crate::tasks::io::sha256_file(&src).unwrap_or_default();
                    output_index.push(task_cache::OutputIndexEntry {
                        rel_path: rel.to_string_lossy().to_string(),
                        size: meta.len(),
                        sha256: sha,
                    });
                }
            }
        }

        // Detect undeclared writes
        let mut warned = false;
        for entry in walkdir::WalkDir::new(&hermetic_root)
            .into_iter()
            .filter_map(|e| e.ok())
        {
            let p = entry.path();
            if p.is_dir() {
                continue;
            }
            let rel = match p.strip_prefix(&hermetic_root) {
                Ok(r) => r.to_path_buf(),
                Err(_) => continue,
            };
            let rel_str = rel.to_string_lossy().to_string();
            let (sha, _size) = crate::tasks::io::sha256_file(p).unwrap_or_default();
            let initial = initial_hashes.get(&rel_str);
            let changed = match initial {
                None => true,
                Some(prev) => prev != &sha,
            };
            if changed && !outputs_set.contains(&rel) {
                if !warned {
                    tracing::warn!(task = %name, "Detected writes to undeclared paths; these are not cached as outputs");
                    warned = true;
                }
                tracing::debug!(path = %rel_str, "Undeclared write");
            }
        }

        // Persist cache entry on success
        if success {
            let meta = task_cache::TaskResultMeta {
                task_name: name.to_string(),
                command: task.command.clone(),
                args: task.args.clone(),
                env_summary,
                inputs_summary: inputs_summary.clone(),
                created_at: Utc::now(),
                cuenv_version,
                platform,
                duration_ms: duration.as_millis(),
                exit_code,
                cache_key_envelope: envelope_json.clone(),
                output_index,
            };
            let logs = task_cache::TaskLogs {
                // Persist logs regardless of capture setting so cache hits can
                // reproduce output faithfully.
                stdout: Some(stdout.clone()),
                stderr: Some(stderr.clone()),
            };
            let cache_span = tracing::info_span!("cache.save", key = %cache_key);
            {
                let _g = cache_span.enter();
                task_cache::save_result(&cache_key, &meta, &outputs_stage, &hermetic_root, logs)?;
            }
        } else {
            // Optionally persist logs in a failure/ subdir: not implemented for brevity
        }

        Ok(TaskResult {
            name: name.to_string(),
            exit_code: Some(exit_code),
            stdout,
            stderr,
            success,
        })
    }

    /// Execute a task definition (single task or group)
    #[async_recursion]
    pub async fn execute_definition(
        &self,
        name: &str,
        definition: &TaskDefinition,
        all_tasks: &Tasks,
    ) -> Result<Vec<TaskResult>> {
        match definition {
            TaskDefinition::Single(task) => {
                let result = self.execute_task(name, task.as_ref()).await?;
                Ok(vec![result])
            }
            TaskDefinition::Group(group) => self.execute_group(name, group, all_tasks).await,
        }
    }

    async fn execute_group(
        &self,
        prefix: &str,
        group: &TaskGroup,
        all_tasks: &Tasks,
    ) -> Result<Vec<TaskResult>> {
        match group {
            TaskGroup::Sequential(tasks) => self.execute_sequential(prefix, tasks, all_tasks).await,
            TaskGroup::Parallel(tasks) => self.execute_parallel(prefix, tasks, all_tasks).await,
        }
    }

    async fn execute_sequential(
        &self,
        prefix: &str,
        tasks: &[TaskDefinition],
        all_tasks: &Tasks,
    ) -> Result<Vec<TaskResult>> {
        let mut results = Vec::new();
        for (i, task_def) in tasks.iter().enumerate() {
            let task_name = format!("{}[{}]", prefix, i);
            let task_results = self
                .execute_definition(&task_name, task_def, all_tasks)
                .await?;
            for result in &task_results {
                if !result.success {
                    return Err(Error::configuration(format!(
                        "Task '{}' failed in sequential group",
                        result.name
                    )));
                }
            }
            results.extend(task_results);
        }
        Ok(results)
    }

    async fn execute_parallel(
        &self,
        prefix: &str,
        tasks: &HashMap<String, TaskDefinition>,
        all_tasks: &Tasks,
    ) -> Result<Vec<TaskResult>> {
        let mut join_set = JoinSet::new();
        let all_tasks = Arc::new(all_tasks.clone());
        for (name, task_def) in tasks {
            let task_name = format!("{}.{}", prefix, name);
            let task_def = task_def.clone();
            let all_tasks = Arc::clone(&all_tasks);
            let executor = self.clone_with_config();
            join_set.spawn(async move {
                executor
                    .execute_definition(&task_name, &task_def, &all_tasks)
                    .await
            });
            if self.config.max_parallel > 0
                && join_set.len() >= self.config.max_parallel
                && let Some(result) = join_set.join_next().await
            {
                match result {
                    Ok(Ok(_)) => {}
                    Ok(Err(e)) => return Err(e),
                    Err(e) => {
                        return Err(Error::configuration(format!(
                            "Task execution panicked: {}",
                            e
                        )));
                    }
                }
            }
        }
        let mut all_results = Vec::new();
        while let Some(result) = join_set.join_next().await {
            match result {
                Ok(Ok(results)) => all_results.extend(results),
                Ok(Err(e)) => return Err(e),
                Err(e) => {
                    return Err(Error::configuration(format!(
                        "Task execution panicked: {}",
                        e
                    )));
                }
            }
        }
        Ok(all_results)
    }

    pub async fn execute_graph(&self, graph: &TaskGraph) -> Result<Vec<TaskResult>> {
        let parallel_groups = graph.get_parallel_groups()?;
        let mut all_results = Vec::new();
        let mut join_set = JoinSet::new();
        let mut group_iter = parallel_groups.into_iter();
        let mut current_group = group_iter.next();
        while current_group.is_some() || !join_set.is_empty() {
            if let Some(group) = current_group.as_mut() {
                while let Some(node) = group.pop() {
                    let task = node.task.clone();
                    let name = node.name.clone();
                    let executor = self.clone_with_config();
                    join_set.spawn(async move { executor.execute_task(&name, &task).await });
                    if self.config.max_parallel > 0 && join_set.len() >= self.config.max_parallel {
                        break;
                    }
                }
                if group.is_empty() {
                    current_group = group_iter.next();
                }
            }
            if let Some(result) = join_set.join_next().await {
                match result {
                    Ok(Ok(task_result)) => {
                        if !task_result.success {
                            return Err(Error::configuration(format!(
                                "Task '{}' failed",
                                task_result.name
                            )));
                        }
                        all_results.push(task_result);
                    }
                    Ok(Err(e)) => return Err(e),
                    Err(e) => {
                        return Err(Error::configuration(format!(
                            "Task execution panicked: {}",
                            e
                        )));
                    }
                }
            }
        }
        Ok(all_results)
    }

    fn clone_with_config(&self) -> Self {
        Self {
            config: self.config.clone(),
        }
    }
}

fn create_hermetic_dir(task_name: &str, key: &str) -> Result<PathBuf> {
    // Use OS temp dir; name scoped by task and cache key prefix.
    // IMPORTANT: Ensure the workdir is clean on every run to preserve hermeticity.
    let sanitized_task = task_name
        .chars()
        .map(|c| if c.is_ascii_alphanumeric() { c } else { '-' })
        .collect::<String>();

    let base = std::env::temp_dir().join(format!(
        "cuenv-work-{}-{}",
        sanitized_task,
        &key[..12.min(key.len())]
    ));

    // If a directory from a previous run exists, remove it before reuse.
    // This avoids contamination from artifacts left by failed runs where no cache was saved.
    if base.exists()
        && let Err(e) = std::fs::remove_dir_all(&base)
    {
        // If we cannot remove the previous directory (e.g. in-use on Windows),
        // fall back to a unique, fresh directory to maintain hermetic execution.
        let ts = Utc::now().format("%Y%m%d%H%M%S%3f");
        let fallback = std::env::temp_dir().join(format!(
            "cuenv-work-{}-{}-{}",
            sanitized_task,
            &key[..12.min(key.len())],
            ts
        ));
        tracing::warn!(
            previous = %base.display(),
            fallback = %fallback.display(),
            error = %e,
            "Failed to clean previous hermetic workdir; using fresh fallback directory"
        );
        std::fs::create_dir_all(&fallback).map_err(|e| Error::Io {
            source: e,
            path: Some(fallback.clone().into()),
            operation: "create_dir_all".into(),
        })?;
        return Ok(fallback);
    }

    std::fs::create_dir_all(&base).map_err(|e| Error::Io {
        source: e,
        path: Some(base.clone().into()),
        operation: "create_dir_all".into(),
    })?;
    Ok(base)
}

/// Execute an arbitrary command with the cuenv environment
pub async fn execute_command(
    command: &str,
    args: &[String],
    environment: &Environment,
) -> Result<i32> {
    tracing::info!("Executing command: {} {:?}", command, args);
    let mut cmd = Command::new(command);
    cmd.args(args);
    let env_vars = environment.merge_with_system();
    for (key, value) in env_vars {
        cmd.env(key, value);
    }
    cmd.stdout(Stdio::inherit());
    cmd.stderr(Stdio::inherit());
    cmd.stdin(Stdio::inherit());
    let status = cmd.status().await.map_err(|e| {
        Error::configuration(format!("Failed to execute command '{}': {}", command, e))
    })?;
    Ok(status.code().unwrap_or(1))
}

#[cfg(test)]
mod tests {
    use super::*;

    #[tokio::test]
    async fn test_executor_config_default() {
        let config = ExecutorConfig::default();
        assert!(!config.capture_output);
        assert_eq!(config.max_parallel, 0);
        assert!(config.environment.is_empty());
    }

    #[tokio::test]
    async fn test_task_result() {
        let result = TaskResult {
            name: "test".to_string(),
            exit_code: Some(0),
            stdout: "output".to_string(),
            stderr: String::new(),
            success: true,
        };
        assert_eq!(result.name, "test");
        assert_eq!(result.exit_code, Some(0));
        assert!(result.success);
        assert_eq!(result.stdout, "output");
    }

    #[tokio::test]
    async fn test_execute_simple_task() {
        let config = ExecutorConfig {
            capture_output: true,
            ..Default::default()
        };
        let executor = TaskExecutor::new(config);
        let task = Task {
            command: "echo".to_string(),
            args: vec!["hello".to_string()],
            shell: None,
            env: HashMap::new(),
            depends_on: vec![],
            inputs: vec![],
            outputs: vec![],
            external_inputs: None,
            description: Some("Hello task".to_string()),
        };
        let result = executor.execute_task("test", &task).await.unwrap();
        assert!(result.success);
        assert_eq!(result.exit_code, Some(0));
        assert!(result.stdout.contains("hello"));
    }

    #[tokio::test]
    async fn test_execute_with_environment() {
        let mut config = ExecutorConfig {
            capture_output: true,
            ..Default::default()
        };
        config
            .environment
            .set("TEST_VAR".to_string(), "test_value".to_string());
        let executor = TaskExecutor::new(config);
        let task = Task {
            command: "printenv".to_string(),
            args: vec!["TEST_VAR".to_string()],
            shell: None,
            env: HashMap::new(),
            depends_on: vec![],
            inputs: vec![],
            outputs: vec![],
            external_inputs: None,
            description: Some("Print env task".to_string()),
        };
        let result = executor.execute_task("test", &task).await.unwrap();
        assert!(result.success);
        assert!(result.stdout.contains("test_value"));
    }

    #[tokio::test]
    async fn test_execute_failing_task() {
        let config = ExecutorConfig {
            capture_output: true,
            ..Default::default()
        };
        let executor = TaskExecutor::new(config);
        let task = Task {
            command: "false".to_string(),
            args: vec![],
            shell: None,
            env: HashMap::new(),
            depends_on: vec![],
            inputs: vec![],
            outputs: vec![],
            external_inputs: None,
            description: Some("Failing task".to_string()),
        };
        let result = executor.execute_task("test", &task).await.unwrap();
        assert!(!result.success);
        assert_eq!(result.exit_code, Some(1));
    }

    #[tokio::test]
    async fn test_execute_sequential_group() {
        let config = ExecutorConfig {
            capture_output: true,
            ..Default::default()
        };
        let executor = TaskExecutor::new(config);
        let task1 = Task {
            command: "echo".to_string(),
            args: vec!["first".to_string()],
            shell: None,
            env: HashMap::new(),
            depends_on: vec![],
            inputs: vec![],
            outputs: vec![],
            external_inputs: None,
            description: Some("First task".to_string()),
        };
        let task2 = Task {
            command: "echo".to_string(),
            args: vec!["second".to_string()],
            shell: None,
            env: HashMap::new(),
            depends_on: vec![],
            inputs: vec![],
            outputs: vec![],
            external_inputs: None,
            description: Some("Second task".to_string()),
        };
        let group = TaskGroup::Sequential(vec![
            TaskDefinition::Single(Box::new(task1)),
            TaskDefinition::Single(Box::new(task2)),
        ]);
        let all_tasks = Tasks::new();
        let results = executor
            .execute_group("seq", &group, &all_tasks)
            .await
            .unwrap();
        assert_eq!(results.len(), 2);
        assert!(results[0].stdout.contains("first"));
        assert!(results[1].stdout.contains("second"));
    }

    #[tokio::test]
    async fn test_command_injection_prevention() {
        let config = ExecutorConfig {
            capture_output: true,
            ..Default::default()
        };
        let executor = TaskExecutor::new(config);
        let malicious_task = Task {
            command: "echo".to_string(),
            args: vec!["hello".to_string(), "; rm -rf /".to_string()],
            shell: None,
            env: HashMap::new(),
            depends_on: vec![],
            inputs: vec![],
            outputs: vec![],
            external_inputs: None,
            description: Some("Malicious task test".to_string()),
        };
        let result = executor
            .execute_task("malicious", &malicious_task)
            .await
            .unwrap();
        assert!(result.success);
        assert!(result.stdout.contains("hello ; rm -rf /"));
    }

    #[tokio::test]
    async fn test_special_characters_in_args() {
        let config = ExecutorConfig {
            capture_output: true,
            ..Default::default()
        };
        let executor = TaskExecutor::new(config);
        let special_chars = vec![
            "$USER",
            "$(whoami)",
            "`whoami`",
            "&& echo hacked",
            "|| echo failed",
            "> /tmp/hack",
            "| cat",
        ];
        for special_arg in special_chars {
            let task = Task {
                command: "echo".to_string(),
                args: vec!["safe".to_string(), special_arg.to_string()],
                shell: None,
                env: HashMap::new(),
                depends_on: vec![],
                inputs: vec![],
                outputs: vec![],
                external_inputs: None,
                description: Some("Special character test".to_string()),
            };
            let result = executor.execute_task("special", &task).await.unwrap();
            assert!(result.success);
            assert!(result.stdout.contains("safe"));
            assert!(result.stdout.contains(special_arg));
        }
    }

    #[tokio::test]
    async fn test_environment_variable_safety() {
        let mut config = ExecutorConfig {
            capture_output: true,
            ..Default::default()
        };
        config
            .environment
            .set("DANGEROUS_VAR".to_string(), "; rm -rf /".to_string());
        let executor = TaskExecutor::new(config);
        let task = Task {
            command: "printenv".to_string(),
            args: vec!["DANGEROUS_VAR".to_string()],
            shell: None,
            env: HashMap::new(),
            depends_on: vec![],
            inputs: vec![],
            outputs: vec![],
            external_inputs: None,
            description: Some("Environment variable safety test".to_string()),
        };
        let result = executor.execute_task("env_test", &task).await.unwrap();
        assert!(result.success);
        assert!(result.stdout.contains("; rm -rf /"));
    }
}<|MERGE_RESOLUTION|>--- conflicted
+++ resolved
@@ -11,12 +11,8 @@
 use crate::tasks::io::{InputResolver, collect_outputs, populate_hermetic_dir};
 use crate::{Error, Result};
 use async_recursion::async_recursion;
-<<<<<<< HEAD
-use std::collections::HashMap;
-=======
 use chrono::Utc;
 use std::collections::{BTreeMap, HashMap, HashSet};
->>>>>>> 66fbea1f
 use std::path::PathBuf;
 use std::process::Stdio;
 use std::sync::Arc;
@@ -43,17 +39,14 @@
     pub max_parallel: usize,
     /// Environment variables to propagate (resolved via policies)
     pub environment: Environment,
-<<<<<<< HEAD
     /// Optional working directory override (for hermetic execution)
     pub working_dir: Option<PathBuf>,
-=======
     /// Project root for resolving inputs/outputs (env.cue root)
     pub project_root: PathBuf,
     /// Optional: materialize cached outputs on cache hit
     pub materialize_outputs: Option<PathBuf>,
     /// Optional: print cache path on hits/misses
     pub show_cache_path: bool,
->>>>>>> 66fbea1f
 }
 
 impl Default for ExecutorConfig {
@@ -62,13 +55,10 @@
             capture_output: false,
             max_parallel: 0,
             environment: Environment::new(),
-<<<<<<< HEAD
             working_dir: None,
-=======
             project_root: std::env::current_dir().unwrap_or_else(|_| PathBuf::from(".")),
             materialize_outputs: None,
             show_cache_path: false,
->>>>>>> 66fbea1f
         }
     }
 }
@@ -226,16 +216,12 @@
             cmd
         };
 
-<<<<<<< HEAD
         // Set working directory override if provided
         if let Some(dir) = &self.config.working_dir {
             cmd.current_dir(dir);
         }
 
-        // Set environment variables
-=======
         // Set environment variables (resolved + system), set CWD
->>>>>>> 66fbea1f
         let env_vars = self.config.environment.merge_with_system();
         for (k, v) in env_vars {
             cmd.env(k, v);
